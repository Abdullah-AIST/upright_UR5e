#!/usr/bin/env python3
"""PyBullet simulation using the bounded balancing constraints"""
import datetime

import numpy as np
import pybullet as pyb
from pyb_utils.ghost import GhostSphere
from pyb_utils.frame import debug_frame_world

from upright_sim import simulation
from upright_core.logging import DataLogger, DataPlotter
import upright_core as core
import upright_control as ctrl
import upright_cmd as cmd

import IPython


def main():
    np.set_printoptions(precision=3, suppress=True)

    cli_args = cmd.cli.sim_arg_parser().parse_args()

    # load configuration
    config = core.parsing.load_config(cli_args.config)
    sim_config = config["simulation"]
    ctrl_config = config["controller"]
    log_config = config["logging"]

    # start the simulation
    timestamp = datetime.datetime.now()
    sim = simulation.BulletSimulation(
        config=sim_config, timestamp=timestamp, cli_args=cli_args
    )

    # settle sim to make sure everything is touching comfortably
    # TODO we need to adjust the offset here too
    sim.settle(5.0)
    sim.launch_dynamic_obstacles(offset=sim.robot.link_pose()[0])

    # initial time, state, input
    t = 0.0
    q, v = sim.robot.joint_states()
    a = np.zeros(sim.robot.nv)
    x_obs = sim.dynamic_obstacle_state()
    x = np.concatenate((q, v, a, x_obs))
    u = np.zeros(sim.robot.nu)

    # controller
    integrator = ctrl.trajectory.DoubleIntegrator(v.shape[0])

    ctrl_manager = ctrl.manager.ControllerManager.from_config(ctrl_config, x0=x)
    model = ctrl_manager.model
    dims = model.settings.dims
    ref = ctrl_manager.ref
    Kp = model.settings.Kp
    mapping = ctrl.trajectory.StateInputMapping(model.settings.dims.robot)

    # data logging
    logger = DataLogger(config)

    logger.add("sim_timestep", sim.timestep)
    logger.add("duration", sim.duration)
    logger.add("ctrl_timestep", ctrl_manager.timestep)
    logger.add("object_names", [str(name) for name in sim.objects.keys()])

    logger.add("nq", ctrl_config["robot"]["dims"]["q"])
    logger.add("nv", ctrl_config["robot"]["dims"]["v"])
    logger.add("nx", ctrl_config["robot"]["dims"]["x"])
    logger.add("nu", ctrl_config["robot"]["dims"]["u"])

    # frames and ghost (i.e., pure visual) objects
    for r_ew_w_d, Q_we_d in ref.poses():
        # sim.ghosts.append(GhostSphere(radius=0.05, position=r_ew_w_d, color=(0, 1, 0, 1)))
        debug_frame_world(0.2, list(r_ew_w_d), orientation=Q_we_d, line_width=3)

    ctrl_manager.warmstart()

    IPython.embed()

    v_ff = v.copy()
    a_ff = a.copy()

    use_direct_velocity_command = False
    use_velocity_feedback = False

    # simulation loop
    while t <= sim.duration:
        # get the true robot feedback
        q, v = sim.robot.joint_states(add_noise=False)
        x_obs = sim.dynamic_obstacle_state()

        x = np.concatenate((q, v, a_ff, x_obs))

        # now get the noisy version for use in the controller
        # we can choose to use v_ff rather than v_noisy if we can to avoid
        # noisy velocity feedback
        q_noisy, v_noisy = sim.robot.joint_states(add_noise=True)
        if use_velocity_feedback:
            x_noisy = np.concatenate((q_noisy, v_noisy, a_ff, x_obs))
        else:
            x_noisy = np.concatenate((q_noisy, v_ff, a_ff, x_obs))

        # compute policy - MPC is re-optimized automatically when the internal
        # MPC timestep has been exceeded
        try:
            xd, u = ctrl_manager.step(t, x_noisy)
            xd_robot = x[: dims.robot.x]
            # xd_obs = x[dims.robot.x:]
            # x_obs = xd_obs
            # print(f"r_obs = {xd_obs[:3]}")
            u_robot = u[: dims.robot.u]
            f = u[-dims.f() :]

            # ts_full, xs_full, us_full = ctrl_manager.get_mpc_trajectory()
            # IPython.embed()
        except RuntimeError as e:
            print(e)
            print("exit the interpreter to proceed to plots")
            IPython.embed()
            break

        if np.isnan(u).any():
            print("nan value in input!")
            IPython.embed()
            break

        # if t >= 1.0:
        #     ts_full, xs_full, us_full = ctrl_manager.get_mpc_trajectory()
        #     IPython.embed()

        # TODO why is this better than using the zero-order hold?
        # here we use the input u to generate the feedforward signal---using
        # the jerk level ensures smoothness at the velocity level
        qd, vd, _ = mapping.xu2qva(xd_robot)

        if use_direct_velocity_command:
            v_ff, a_ff = integrator.integrate_approx(v_ff, a_ff, u_robot, sim.timestep)
            v_cmd = Kp @ (qd - q_noisy) + vd
        else:
<<<<<<< HEAD
            # ud = Kp @ (qd - q_noisy) + u
            ud = u
=======
            ud = Kp @ (qd - q_noisy) + u_robot
>>>>>>> 827b5860
            v_ff, a_ff = integrator.integrate_approx(v_ff, a_ff, ud, sim.timestep)
            v_cmd = v_ff

        sim.robot.command_velocity(v_cmd, bodyframe=False)

        # TODO more logger reforms to come
        if logger.ready(t):
<<<<<<< HEAD
            # if ctrl_manager.settings.dynamic_obstacle_settings.enabled:
            #     recorder.dynamic_obs_distance[idx, :] = mpc.getStateInequalityConstraintValue(
            #         "dynamic_obstacle_avoidance", t, x
            #     )

=======
>>>>>>> 827b5860
            # log sim stuff
            r_ew_w, Q_we = sim.robot.link_pose()
            v_ew_w, ω_ew_w = sim.robot.link_velocity()
            r_ow_ws, Q_wos = sim.object_poses()
            logger.append("ts", t)
            logger.append("us", u)
            logger.append("xs", x)
            logger.append("r_ew_ws", r_ew_w)
            logger.append("Q_wes", Q_we)
            logger.append("v_ew_ws", v_ew_w)
            logger.append("ω_ew_ws", ω_ew_w)
            logger.append("cmd_vels", v_cmd)
            logger.append("r_ow_ws", r_ow_ws)
            logger.append("Q_wos", Q_wos)

            # log controller stuff
            r_ew_w_d, Q_we_d = ctrl_manager.ref.get_desired_pose(t)
            logger.append("r_ew_w_ds", r_ew_w_d)
            logger.append("Q_we_ds", Q_we_d)

            model.update(x, u)
            logger.append("ddC_we_norm", model.ddC_we_norm())
            logger.append("sa_dists", model.support_area_distances())
            logger.append("orn_err", model.angle_between_acc_and_normal())
            logger.append("balancing_constraints", model.balancing_constraints())

            if model.settings.obstacle_settings.enabled:
                if (
                    model.settings.obstacle_settings.constraint_type
                    == ctrl.bindings.ConstraintType.Soft
                ):
                    obs_constraints = (
                        ctrl_manager.mpc.getSoftStateInequalityConstraintValue(
                            "obstacle_avoidance", t, x
                        )
                    )
                else:
                    obs_constraints = (
                        ctrl_manager.mpc.getStateInputInequalityConstraintValue(
                            "obstacle_avoidance", t, x, u
                        )
                    )
                logger.append("collision_pair_distances", obs_constraints)

            # TODO eventually it would be nice to also compute this directly
            # via the core library
            if model.is_using_force_constraints():
                if (
                    model.settings.balancing_settings.constraint_type
                    == ctrl.bindings.ConstraintType.Soft
                ):
                    contact_force_constraints = (
                        ctrl_manager.mpc.getSoftStateInputInequalityConstraintValue(
                            "contact_forces", t, x, u
                        )
                    )
                else:
                    contact_force_constraints = (
                        ctrl_manager.mpc.getStateInputInequalityConstraintValue(
                            "contact_forces", t, x, u
                        )
                    )
                object_dynamics_constraints = (
                    ctrl_manager.mpc.getStateInputEqualityConstraintValue(
                        "object_dynamics", t, x, u
                    )
                )
                logger.append("cost", ctrl_manager.mpc.cost(t, x, u))

                logger.append("contact_force_constraints", contact_force_constraints)
                logger.append("contact_forces", f)
                logger.append(
                    "object_dynamics_constraints", object_dynamics_constraints
                )

        t = sim.step(t, step_robot=False)

    try:
        print(f"Min constraint value = {np.min(logger.data['balancing_constraints'])}")
    except:
        pass

    logger.add("replanning_times", ctrl_manager.replanning_times)
    logger.add("replanning_durations", ctrl_manager.replanning_durations)

    # save logged data
    if cli_args.log is not None:
        logger.save(timestamp, name=cli_args.log)

    if sim.video_manager.save:
        print(f"Saved video to {sim.video_manager.path}")

    # visualize data
    DataPlotter.from_logger(logger).plot_all(show=True)


if __name__ == "__main__":
    main()<|MERGE_RESOLUTION|>--- conflicted
+++ resolved
@@ -138,12 +138,8 @@
             v_ff, a_ff = integrator.integrate_approx(v_ff, a_ff, u_robot, sim.timestep)
             v_cmd = Kp @ (qd - q_noisy) + vd
         else:
-<<<<<<< HEAD
             # ud = Kp @ (qd - q_noisy) + u
             ud = u
-=======
-            ud = Kp @ (qd - q_noisy) + u_robot
->>>>>>> 827b5860
             v_ff, a_ff = integrator.integrate_approx(v_ff, a_ff, ud, sim.timestep)
             v_cmd = v_ff
 
@@ -151,14 +147,6 @@
 
         # TODO more logger reforms to come
         if logger.ready(t):
-<<<<<<< HEAD
-            # if ctrl_manager.settings.dynamic_obstacle_settings.enabled:
-            #     recorder.dynamic_obs_distance[idx, :] = mpc.getStateInequalityConstraintValue(
-            #         "dynamic_obstacle_avoidance", t, x
-            #     )
-
-=======
->>>>>>> 827b5860
             # log sim stuff
             r_ew_w, Q_we = sim.robot.link_pose()
             v_ew_w, ω_ew_w = sim.robot.link_velocity()
